--- conflicted
+++ resolved
@@ -109,17 +109,6 @@
     /**
      * Gets the content as a generic type, if specified with this class.
      * @return The response body content as a generic type.
-<<<<<<< HEAD
-     */
-    public T getContentAsType() {
-        return typedContent;
-    }
-
-    /**
-     * Gets the content as a generic type, if specified with this class.
-     * @return The response body content as a generic type.
-=======
->>>>>>> 7491c0a7
      */
     public T getContentAsType() {
         return typedContent;
